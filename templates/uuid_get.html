<!--
SPDX-FileCopyrightText: 2022 Profian Inc. <opensource@profian.com>
SPDX-License-Identifier: AGPL-3.0-only
-->
<!DOCTYPE html>
<html lang="en">
  <head>
    <meta charset="utf-8">
    <meta http-equiv="X-UA-Compatible" content="IE=edge">
    <meta name="viewport" content="width=device-width, initial-scale=1">
    <meta name="description" content="Try Enarx: Confidential Computing + WebAssembly">
    <title>Try Enarx</title>
    <link rel="stylesheet" href="https://try.enarx.dev/css/style.css">
    <link rel="stylesheet" href="https://try.enarx.dev/css/bulma-docs.min.css">
    <link rel="canonical" href="https://try.enarx.dev/">
    <script src="https://ajax.googleapis.com/ajax/libs/webfont/1.6.26/webfont.js" async=""></script>
    <link rel="stylesheet" href="https://fonts.googleapis.com/css?family=Nunito:400,700" media="all">
    <style>
        #console {
            font-family: 'Courier New', Courier, monospace;
            background-color: black;
            color: white;
            overflow: scroll;
            display: block;
            height: 28em;
            width: 80ch;
        }
    </style>

    <script type="text/javascript">
        function update(kind) {
            return fetch(kind, { method: 'POST' })
                .then((response) => {
                    if (!response.ok) {
                        throw new Error(`HTTP error! Status: ${response.status}`);
                    }

                    return response.text();
                })
                .then((response) => {
                    let console = document.getElementById('console');
                    console.innerHTML = console.innerHTML + response;
                    console.scrollTop = console.scrollHeight;
                    update(kind);
                });
        }

        function onLoad() {
            update('out');
            update('err');
        }
    </script>
  </head>
  <body class="layout-default" onload="onLoad();">
    <nav class="navbar is-light" role="navigation" aria-label="main navigation">
        <div class="navbar-brand">
            <a class="navbar-item" href="https://enarx.dev">
                <img src="https://try.enarx.dev/img/enarx.png" alt="Enarx">
            </a>

            <span class="navbar-item">by</span>

            <a class="navbar-item" href="https://profian.com">
<<<<<<< HEAD
              <img src="https://try.enarx.dev/img/profian.svg" alt="Profian">
=======
              <img src="https://try.enarx.dev/img/profian.svg">
>>>>>>> d6d9a0f2
            </a>

            <a role="button" class="navbar-burger" aria-label="menu" aria-expanded="false"
                data-target="navbarBasicExample">
                <span aria-hidden="true"></span>
                <span aria-hidden="true"></span>
                <span aria-hidden="true"></span>
            </a>
        </div>

        <div id="navbarBasicExample" class="navbar-menu">
            <div class="navbar-start">
            </div>

            <div class="navbar-end">
                <div class="navbar-item">
                    <div class="buttons">
                        <a class="button is-primary" id="auth" href="kill">
                            Go back
                        </a>
                    </div>
                </div>
            </div>
        </div>
    </nav>    
    <section class="bd-hello">
      <div class="bd-heading">
        <span class="icon has-text-danger is-size-2-widescreen">
        <i class="fas fa-terminal"></i>
        </span>
        <h2 class="title has-text-black mb-0 is-size-2-widescreen">
          <strong>Enarx</strong> demo
        </h2>
      </div>
      <div class="container">
        <pre id="console"></pre>
      </div>
    </section>
    <section class="bd-index-section" style="--bd-section-h: 229deg;">
      <div class="bd-heading">
        <span class="icon has-text-link is-size-2-widescreen">
        <i class="fas fa-microchip"></i>
        </span>
        <h2 class="title has-text-black mb-0 is-size-2-widescreen">
          Select a <strong>platform</strong>
        </h2>
        <div class="subtitle mb-0 mt-0 is-size-4-widescreen">
          Deploy to another <strong>platform</strong>
        </div>
      </div>
      <div class="container">
        <div class="columns">
          <div class="column">
            <article class="bd-tw bd-best-item bd-is-huge ">
              <div class="bd-tw-content">
                <a href="https://sgx.equinix.try.enarx.dev/" target="_blank"><img src="https://try.enarx.dev/img/equinix_intel.png" alt="Intel on Equinix"></a>
              </div>
            </article>
          </div>
          <div class="column">
            <article class="bd-tw bd-best-item bd-is-huge ">
              <div class="bd-tw-content">
                <a href="https://snp.equinix.try.enarx.dev/" target="_blank"><img src="https://try.enarx.dev/img/equinix_amd.png" alt="AMD on Equinix"></a>
              </div>
            </article>
          </div>
          <div class="column">
            <article class="bd-tw bd-best-item bd-is-huge ">
              <header class="bd-tw-header">
                <strong>Other platforms coming soon</strong>
              </header>
              <div class="bd-tw-content">
                Alibaba, AWS, Azure, Google, IBM, ...
              </div>
            </article>
          </div>
        </div>
    </div>
    </section>
    <section class="bd-index-section">
      <div class="bd-heading">
        <span class="icon has-text-success is-size-2-widescreen">
        <i class="fas fa-graduation-cap"></i>
        </span>
        <h2 class="title has-text-black mb-0 is-size-2-widescreen">
          Choose a <strong>language</strong>
        </h2>
        <div class="subtitle mb-0 mt-0 is-size-4-widescreen">
          Learn how to use <strong>WebAssembly</strong> from these <strong>languages</strong>
        </div>
        <a class="button bd-fat-button is-success is-light is-size-4-widescreen" href="https://enarx.dev/docs/WebAssembly/Introduction" target="_blank">
          <span class="icon has-text-success">
          <i class="fas fa-graduation-cap"></i>
          </span>
          <span>
          Visit the <strong>Wasm</strong> guide
          </span>
          </a>
      </div>
      <div class="container">
        <div class="columns">
          <div class="column">
            <article class="bd-tw bd-best-item bd-is-huge ">
              <header class="bd-tw-header">
                <strong>C</strong>
              </header>
              <div class="bd-tw-content">
                <a href="https://enarx.dev/docs/webassembly/C" target="_blank"><img src="https://try.enarx.dev/img/c_128x128.png" alt="C"></a>
              </div>
            </article>
            <article class="bd-tw bd-best-item bd-is-huge ">
              <header class="bd-tw-header">
                <strong>Rust</strong>
              </header>
              <div class="bd-tw-content">
                <a href="https://enarx.dev/docs/webassembly/Rust" target="_blank"><img src="https://try.enarx.dev/img/rust_128x128.png" alt="Rust"></a>
              </div>
            </article>
            <article class="bd-tw bd-best-item bd-is-huge ">
              <header class="bd-tw-header">
                <strong>AssemblyScript</strong>
              </header>
              <div class="bd-tw-content">
                <a href="https://enarx.dev/docs/webassembly/AssemblyScript" target="_blank"><img src="https://try.enarx.dev/img/assemblyscript_128x128.png" alt="AssemblyScript"></a>
              </div>
            </article>
            <article class="bd-tw bd-best-item bd-is-huge ">
              <header class="bd-tw-header">
                <strong>Python</strong>
              </header>
              <div class="bd-tw-content">
                <a href="https://enarx.dev/docs/webassembly/Python" target="_blank"><img src="https://try.enarx.dev/img/python_128x128.png" alt="Python"></a>
              </div>
            </article>
          </div>
          <div class="column">
            <article class="bd-tw bd-best-item bd-is-huge ">
              <header class="bd-tw-header">
                <strong>C++</strong>
              </header>
              <div class="bd-tw-content">
                <a href="https://enarx.dev/docs/webassembly/C++" target="_blank"><img src="https://try.enarx.dev/img/cpp_128x128.png" alt="C++"></a>
              </div>
            </article>
            <article class="bd-tw bd-best-item bd-is-huge ">
              <header class="bd-tw-header">
                <strong>Golang</strong>
              </header>
              <div class="bd-tw-content">
                <a href="https://enarx.dev/docs/webassembly/Golang" target="_blank"><img src="https://try.enarx.dev/img/golang_128x128.png" alt="Golang"></a>
              </div>
            </article>
            <article class="bd-tw bd-best-item bd-is-huge ">
              <header class="bd-tw-header">
                <strong>JavaScript</strong>
              </header>
              <div class="bd-tw-content">
                <a href="https://enarx.dev/docs/webassembly/JavaScript" target="_blank"><img src="https://try.enarx.dev/img/javascript_128x128.png" alt="JavaScript"></a>
              </div>
            </article>
            <article class="bd-tw bd-best-item bd-is-huge ">
              <header class="bd-tw-header">
                <strong>Swift</strong>
              </header>
              <div class="bd-tw-content">
                <a href="https://enarx.dev/docs/webassembly/Swift" target="_blank"><img src="https://try.enarx.dev/img/swift_128x128.png" alt="Swift"></a>
              </div>
            </article>
          </div>
          <div class="column">
            <article class="bd-tw bd-best-item bd-is-huge ">
              <header class="bd-tw-header">
                <strong>.NET</strong>
              </header>
              <div class="bd-tw-content">
                <a href="https://enarx.dev/docs/webassembly/dotnet" target="_blank"><img src="https://try.enarx.dev/img/csharp_128x128.png" alt=".NET"></a>
              </div>
            </article>
            <article class="bd-tw bd-best-item bd-is-huge ">
              <header class="bd-tw-header">
                <strong>Ruby</strong>
              </header>
              <div class="bd-tw-content">
                <a href="https://enarx.dev/docs/webassembly/Ruby" target="_blank"><img src="https://try.enarx.dev/img/ruby_128x128.png" alt="Ruby"></a>
              </div>
            </article>
            <article class="bd-tw bd-best-item bd-is-huge ">
              <header class="bd-tw-header">
                <strong>TypeScript</strong>
              </header>
              <div class="bd-tw-content">
                <a href="https://enarx.dev/docs/webassembly/TypeScript" target="_blank"><img src="https://try.enarx.dev/img/typescript_128x128.png" alt="TypeScript"></a>
              </div>
            </article>
            <article class="bd-tw bd-best-item bd-is-huge ">
              <header class="bd-tw-header">
                <strong>Java</strong>
              </header>
              <div class="bd-tw-content">
                <a href="#"><img src="https://try.enarx.dev/img/java_128x128.png" alt="Java"></a>
              </div>
            </article>
          </div>
        </div>
      </div>
    </section>
    <section class="bd-index-section" style="--bd-section-h: 44deg;">
      <div class="bd-heading">
        <span class="icon has-text-expo is-size-2-widescreen">
        <i class="fas fa-star"></i>
        </span>  
        <h2 class="title has-text-black mb-0 is-size-2-widescreen">
          <strong>Wasm gallery</strong>
        </h2>
        <div class="subtitle mb-0 mt-0 is-size-4-widescreen">
          Explore <strong>demos</strong> and run on <strong>Enarx</strong>
        </div>
        <a class="button bd-fat-button is-expo is-light is-size-4-widescreen" href="https://github.com/enarx/codex" target="_blank">
        <span class="icon has-text-expo">
        <i class="fas fa-star"></i>
        </span>
        <span>
        Visit the <strong>Codex</strong> repo
        </span>
        </a>
      </div>
      <div class="bd-screenshots">
        <a class="bd-screenshot " href="https://github.com/enarx/GreenhouseMonitor" target="_blank">
          <img src="https://try.enarx.dev/img/greenhouse.png" width="700" height="350" alt="GreenhouseMonitor">
        </a>
        <a class="bd-screenshot " href="https://github.com/enarx/cryptle" target="_blank">
            <img src="https://try.enarx.dev/img/cryptle.png" width="700" height="350" alt="Cryptle">
          </a>
        <a class="bd-screenshot " href="https://github.com/enarx/codex/tree/main/Rust/tokio-http" target="_blank">
          <img src="https://try.enarx.dev/img/tokio-minihttp.png" width="700" height="350" alt="Tokio Mini HTTP">
        </a>
        <a class="bd-screenshot " href="https://github.com/enarx/codex/tree/main/Rust/mio-echo-tcp" target="_blank">
          <img src="https://try.enarx.dev/img/tokio-mio.png" width="700" height="350" alt="Mio TCP Echo Server">
        </a>
      </div>
    </section>
    <section class="bd-index-section" style="--bd-section-h: 330deg;">
      <div class="container">
        <header class="has-text-centered">
          <h3 class="title is-3">
            <a class="has-text-info" href="https://bulma.io/documentation/overview/start/">
            Join our <strong>community</strong>
            </a>
          </h3>
        </header>
        <div class="hero-buttons">
          <a class="button bd-fat-button is-info is-large" href="https://chat.enarx.dev" target="_blank">
          <span class="icon">
          <i class="fas fa-commenting-o"></i>
          </span>
          <span><strong>Chat</strong></span>
          </a>
          <a class="button bd-fat-button is-black is-large" href="https://github.com/enarx/enarx" target="_blank">
          <span class="icon">
          <i class="fab fa-github"></i>
          </span>
          <span>GitHub</span>
          </a>
        </div>
      </div>
    </section>
    <footer class="footer">
      <div class="container">
        <div class="bd-footer-links">
          <div class="columns">
            <div class="column is-3">
              <p class="bd-footer-link-title">
                <a href="https://enarx.dev">Documentation</a>
              </p>
              <p class="bd-footer-link">
                <a href="https://enarx.dev/docs/Start/Introduction">
                Getting Started
                </a>
              </p>
              <p class="bd-footer-link">
                <a href="https://enarx.dev/docs/QuickStart">
                Installation Guide
                </a>
              </p>
              <p class="bd-footer-link">
                <a href="https://enarx.dev/docs/Running/Publish">
                Running Enarx Guide
                </a>
              </p>
              <p class="bd-footer-link">
                <a href="https://enarx.dev/docs/WebAssembly/Introduction">
                WebAssembly Guide
                </a>
              </p>
              <p class="bd-footer-link">
                <a href="https://enarx.dev/docs/Contributing/Introduction">
                Contributing Guide
                </a>
              </p>
              <p class="bd-footer-link">
                <a href="https://enarx.dev/docs/Fellowship/Introduction/">
                Fellowship Guide
                </a>
              </p>
              <p class="bd-footer-link">
                <a href="https://enarx.dev/docs/Technical/Introduction">
                Technical Overview
                </a>
              </p>
            </div>
            <div class="column is-3">
              <p class="bd-footer-link-title">
                <a href="https://enarx.dev/resources">Resources</a>
              </p>
              <p class="bd-footer-link">
                <a href="https://enarx.dev/resources">
                All Resources
                </a>
              </p>
              <p class="bd-footer-link">
                <a href="https://enarx.dev/resources/tags/enarxs-blog">
                Blog Posts
                </a>
              </p>
              <p class="bd-footer-link">
                <a href="https://enarx.dev/resources/tags/article">
                Articles
                </a>
              </p>
              <p class="bd-footer-link">
                <a href="https://enarx.dev/resources/tags/release">
                Releases
                </a>
              </p>
              <p class="bd-footer-link">
                <a href="https://enarx.dev/resources/tags/event">
                Events
                </a>
              </p>
              <p class="bd-footer-link">
                <a href="https://enarx.dev/resources/tags/webinar">
                Webinars
                </a>
              </p>
              <p class="bd-footer-link">
                <a href="https://enarx.dev/resources/tags/meeting">
                Meetings
                </a>
              </p>
            </div>
            <div class="column is-6">
              <p class="bd-footer-link-title">
                <a href="https://enarx.dev">Community</a>
              </p>
              <p class="bd-footer-link">
                <a href="https://github.com/enarx/enarx">
                GitHub
                </a>
              </p>
              <p class="bd-footer-link">
                <a href="https://chat.enarx.dev/">
                Chat
                </a>
              </p>
              <p class="bd-footer-link">
                <a href="https://blog.enarx.dev/">
                Blog
                </a>
              </p>
              <p class="bd-footer-link">
                <a href="https://twitter.com/enarxproject">
                Twitter
                </a>
              </p>
              <p class="bd-footer-link">
                <a href="https://enarx.dev/events">
                Upcoming Events
                </a>
              </p>
              <p class="bd-footer-link">
                <a href="https://enarx.dev/webinars">
                Upcoming Webinars
                </a>
              </p>
              <p class="bd-footer-link">
                <a href="https://enarx.dev/meetings">
                Upcoming Meetings
                </a>
              </p>
            </div>
          </div>
        </div>
      </div>
    </footer>
  </body>
</html><|MERGE_RESOLUTION|>--- conflicted
+++ resolved
@@ -61,11 +61,7 @@
             <span class="navbar-item">by</span>
 
             <a class="navbar-item" href="https://profian.com">
-<<<<<<< HEAD
               <img src="https://try.enarx.dev/img/profian.svg" alt="Profian">
-=======
-              <img src="https://try.enarx.dev/img/profian.svg">
->>>>>>> d6d9a0f2
             </a>
 
             <a role="button" class="navbar-burger" aria-label="menu" aria-expanded="false"
